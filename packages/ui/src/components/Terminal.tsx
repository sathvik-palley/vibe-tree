import React, { useEffect, useRef, useState, useCallback } from 'react';
import { Terminal as XTerm } from '@xterm/xterm';
import { FitAddon } from '@xterm/addon-fit';
import { WebLinksAddon } from '@xterm/addon-web-links';
import { SerializeAddon } from '@xterm/addon-serialize';
import { Unicode11Addon } from '@xterm/addon-unicode11';
import '@xterm/xterm/css/xterm.css';

/**
 * Configuration options for the Terminal component
 */
export interface TerminalConfig {
  fontSize?: number;
  fontFamily?: string;
  theme?: 'light' | 'dark';
  cursorBlink?: boolean;
  scrollback?: number;
  tabStopWidth?: number;
  convertEol?: boolean;
}

/**
 * Props for the Terminal component
 */
export interface TerminalProps {
  /**
   * Unique identifier for this terminal instance
   */
  id: string;
  
  /**
   * Configuration options for terminal appearance and behavior
   */
  config?: TerminalConfig;
  
  /**
   * Callback when user inputs data in the terminal
   */
  onData?: (data: string) => void;
  
  /**
   * Callback when terminal is resized
   */
  onResize?: (cols: number, rows: number) => void;
  
  /**
   * Callback when terminal is ready
   */
  onReady?: (terminal: XTerm) => void;
  
  /**
   * CSS class name for the terminal container
   */
  className?: string;
}

/**
 * Get terminal color theme based on light/dark mode
 */
const getTerminalTheme = (theme: 'light' | 'dark') => {
  const themes = {
    light: {
      background: '#ffffff',
      foreground: '#000000',
      cursor: '#000000',
      cursorAccent: '#ffffff',
      selectionBackground: '#b5b5b5',
      black: '#000000',
      red: '#cd3131',
      green: '#0dbc79',
      yellow: '#e5e510',
      blue: '#2472c8',
      magenta: '#bc3fbc',
      cyan: '#11a8cd',
      white: '#e5e5e5',
      brightBlack: '#666666',
      brightRed: '#f14c4c',
      brightGreen: '#23d18b',
      brightYellow: '#f5f543',
      brightBlue: '#3b8eea',
      brightMagenta: '#d670d6',
      brightCyan: '#29b8db',
      brightWhite: '#e5e5e5'
    },
    dark: {
      background: '#000000',
      foreground: '#ffffff',
      cursor: '#ffffff',
      cursorAccent: '#000000',
      selectionBackground: '#4a4a4a',
      black: '#000000',
      red: '#cd3131',
      green: '#0dbc79',
      yellow: '#e5e510',
      blue: '#2472c8',
      magenta: '#bc3fbc',
      cyan: '#11a8cd',
      white: '#e5e5e5',
      brightBlack: '#666666',
      brightRed: '#f14c4c',
      brightGreen: '#23d18b',
      brightYellow: '#f5f543',
      brightBlue: '#3b8eea',
      brightMagenta: '#d670d6',
      brightCyan: '#29b8db',
      brightWhite: '#e5e5e5'
    }
  };
  
  return themes[theme];
};

/**
 * Terminal component that provides a cross-platform terminal interface
 * using xterm.js. Supports both desktop (Electron) and web environments.
 */
export const Terminal: React.FC<TerminalProps> = ({
  id,
  config = {},
  onData,
  onResize,
  onReady,
  className = ''
}) => {
  const terminalRef = useRef<HTMLDivElement>(null);
  const [terminal, setTerminal] = useState<XTerm | null>(null);
  const fitAddonRef = useRef<FitAddon | null>(null);
  const serializeAddonRef = useRef<SerializeAddon | null>(null);

  /**
   * Initialize terminal instance and addons
   */
  useEffect(() => {
    if (!terminalRef.current) return;

    const {
      fontSize = 14,
      fontFamily = 'Menlo, Monaco, "Courier New", monospace',
      theme = 'dark',
      cursorBlink = true,
      scrollback = 10000,
      tabStopWidth = 4,
      convertEol = true
    } = config;

    // Detect if running on mobile device
    const isMobile = /iPhone|iPad|iPod|Android/i.test(navigator.userAgent);

    // Base terminal configuration shared by all platforms
    const baseTerminalConfig = {
      fontFamily,
      lineHeight: 1.2,
      cursorBlink,
      allowTransparency: false,
      tabStopWidth,
      windowsMode: false,
      allowProposedApi: true,
<<<<<<< HEAD
      macOptionIsMeta: true
=======
      convertEol, // Required for proper line ending handling
      fastScrollModifier: 'shift' as const
    };

    // Desktop-specific terminal configuration
    const desktopTerminalConfig = {
      ...baseTerminalConfig,
      fontSize,
      scrollback,
      rendererType: 'canvas' as const // Better performance on desktop
    };

    // Mobile-specific terminal configuration
    const mobileTerminalConfig = {
      ...baseTerminalConfig,
      fontSize: 12, // Smaller font on mobile for better readability
      scrollback: 1000, // Less scrollback on mobile for performance
      rendererType: 'dom' as const // Required for mobile compatibility
    };

    // Select appropriate configuration based on platform
    const terminalConfig = isMobile ? mobileTerminalConfig : desktopTerminalConfig;

    const term = new XTerm({
      ...terminalConfig,
      theme: getTerminalTheme(theme)
>>>>>>> 8182021b
    });

    // Load addons for enhanced functionality
    const fitAddon = new FitAddon();
    fitAddonRef.current = fitAddon;
    term.loadAddon(fitAddon);
    
    // Configure WebLinksAddon with custom handler for opening links
    const webLinksAddon = new WebLinksAddon((event, uri) => {
      // Check if we're in Electron environment
      if (window.electronAPI && window.electronAPI.shell && window.electronAPI.shell.openExternal) {
        // Open in default browser using Electron's shell.openExternal
        window.electronAPI.shell.openExternal(uri);
      } else {
        // Fallback to opening in new tab for web environment
        window.open(uri, '_blank');
      }
    });
    term.loadAddon(webLinksAddon);
    
    const serializeAddon = new SerializeAddon();
    serializeAddonRef.current = serializeAddon;
    term.loadAddon(serializeAddon);
    
    const unicode11Addon = new Unicode11Addon();
    term.loadAddon(unicode11Addon);

    // Open terminal in DOM container
    term.open(terminalRef.current);
    
    // Activate unicode support
    unicode11Addon.activate(term);
    
    // Fit terminal to container after render
    setTimeout(() => {
      fitAddon.fit();
      // Explicitly resize terminal to ensure PTY knows the dimensions
      term.resize(term.cols, term.rows);
      term.focus();
    }, 10);

    setTerminal(term);

    // Notify parent when terminal is ready
    if (onReady) {
      onReady(term);
    }

    // Handle window resize
    const handleResize = () => {
      if (terminalRef.current && terminalRef.current.offsetWidth > 0 && terminalRef.current.offsetHeight > 0) {
        // First, fit the terminal to the container
        fitAddon.fit();
        
        // Get the new dimensions after fitting
        const newCols = term.cols;
        const newRows = term.rows;
        
        // Explicitly resize the terminal to notify PTY of size change
        // This is crucial for applications like vim to handle resize properly
        term.resize(newCols, newRows);
        
        // Notify parent component of the resize
        if (onResize) {
          onResize(newCols, newRows);
        }
      }
    };

    window.addEventListener('resize', handleResize);

    // Also observe container size changes using ResizeObserver
    let resizeObserver: ResizeObserver | null = null;
    if (terminalRef.current && typeof ResizeObserver !== 'undefined') {
      resizeObserver = new ResizeObserver(() => {
        handleResize();
      });
      resizeObserver.observe(terminalRef.current);
    }

    // Handle terminal input
    const dataDisposable = term.onData((data) => {
      if (onData) {
        onData(data);
      }
    });

    // Handle bell character - play sound when bell is triggered
    const bellDisposable = term.onBell(() => {
      // Create an audio element and play the bell sound
      const audio = new Audio('data:audio/wav;base64,UklGRnoGAABXQVZFZm10IBAAAAABAAEAQB8AAEAfAAABAAgAZGF0YQoGAACBhYqFbF1fdJivrJBhNjVgodDbq2EcBj+a2/LDciUFLIHO8tiJNwgZaLvt559NEAxQp+PwtmMcBjiR1/LMeSwFJHfH8N2QQAoUXrTp66hVFApGn+DyvmwhCSuBzvLZijYIG2m98OGiUSATVqzn77FgGwc4k9n1znksBSh+zPLaizsIGWi58OKjTQ8NTqbi78BkHQU2ktXwy3YqBSh+zPDaizsIGWi58OKjTQ8NTqbi78BkHQU2ktXwy3YqBSh+zPDaizsIGWi58OKjTQ8NTqbi78BkHQU2ktXwy3YqBSh+zPDaizsIGWi58OKjTQ8NTqbi78BkHQU2ktXwy3YqBSh+zPDaizsIGWi58OKjTQ8NTqbi78BkHQU2ktXwy3YqBSh+zPDaizsIGWi58OKjTQ8NTqbi78BkHQU2ktXwy3YqBSh+zPDaizsIGWi58OKjTQ8NTqbi78BkHQU2ktXwy3YqBSh+zPDaizsIGWi58OKjTQ8NTqbi78BkHQU2ktXwy3YqBSh+zPDaizsIGWi58OKjTQ8NTqbi78BkHQU2ktXwy3YqBSh+zPDaizsIGWi58OKjTQ8NTqbi78BkHQU2ktXwy3YqBSh+zPDaizsIGWi58OKjTQ8NTqbi78BkHQU2ktXwy3YqBSh+zPDaizsIGWi58OKjTQ8NTqbi78BkHQU2ktXwy3YqBSh+zPDaizsIGWi58OKjTQ8NTqbi78BkHQU2ktXwy3YqBSh+zPDaizsIGWi58OKjTQ8NTqbi78BkHQU2ktXwy3YqBSh+zPDaizsIGWi58OKjTQ8NTqbi78BkHQU2ktXwy3YqBSh+zPDaizsIGWi58OKjTQ8NTqbi78BkHQU2ktXwy3YqBSh+zPDaizsIGWi58OKjTQ8NTqbi78BkHQU2ktXwy3YqBSh+zPDaizsIGWi58OKjTQ8NTqbi78BkHQU2ktXwy3YqBSh+zPDaizsIGWi58OKjTQ8NTqbi78BkHQU2ktXwy3YqBSN3yfDTgDAJInfN9NuLOgoUYrfp56ZSFApGn+DyvmwhCSuBzvLZijYIG2m98OGiUSATVqzn77FgGwc4k9n1znksBSh+zPLaizsIGWi58OKjTQ8NTqbi78BkHQU2ktXwy3YqBSh+zPDaizsIGWi58OKjTQ8NTqbi78BkHQU2ktXwy3YqBSh+zPDaizsIGWi58OKjTQ8NTqbi78BkHQU2ktXwy3YqBSh+zPDaizsIGWi58OKjTQ8NTqbi78BkHQU2ktXwy3YqBSh+zPDaizsIGWi58OKjTQ8NTqbi78BkHQU2ktXwy3YqBSh+zPDaizsIGWi58OKjTQ8NTqbi78BkHQU2ktXwy3YqBSh+zPDaizsIGWi58OKjTQ8NTqbi78BkHQU2ktXwy3YqBSh+zPDaizsIGWi58OKjTQ8NTqbi78BkHQU2ktXwy3YqBSh+zPDaizsIGWi58OKjTQ8NTqbi78BkHQU2ktXwy3YqBSh+zPDaizsIGWi58OKjTQ8NTqbi78BkHQU2ktXwy3YqBSh+zPDaizsIGWi58OKjTQ8NTqbi78BkHQU2ktXwy3YqBSh+zPDaizsIGWi58OKjTQ8NTqbi78BkHQ==');
      audio.volume = 0.5; // Set volume to 50%
      audio.play().catch(err => {
        // Silently fail if audio playback is blocked
        console.debug('Bell sound playback failed:', err);
      });
    });

    // Cleanup on unmount
    return () => {
      window.removeEventListener('resize', handleResize);
      if (resizeObserver) {
        resizeObserver.disconnect();
      }
      dataDisposable.dispose();
      bellDisposable.dispose();
      term.dispose();
    };
  }, []);

  /**
   * Update terminal theme when config changes
   */
  useEffect(() => {
    if (!terminal || !config.theme) return;
    terminal.options.theme = getTerminalTheme(config.theme);
  }, [terminal, config.theme]);

  /**
   * Public API methods exposed via ref
   */
  useEffect(() => {
    if (!terminal) return;

    // Expose terminal API methods
    (window as any)[`terminal_${id}`] = {
      write: (data: string) => terminal.write(data),
      clear: () => terminal.clear(),
      focus: () => terminal.focus(),
      blur: () => terminal.blur(),
      serialize: () => serializeAddonRef.current?.serialize(),
      fit: () => fitAddonRef.current?.fit(),
      resize: (cols: number, rows: number) => {
        terminal.resize(cols, rows);
        // Also fit after resize to ensure proper display
        fitAddonRef.current?.fit();
      }
    };

    return () => {
      delete (window as any)[`terminal_${id}`];
    };
  }, [terminal, id]);

  return (
    <div 
      ref={terminalRef} 
      className={`terminal-container ${className}`}
      style={{ 
        width: '100%', 
        height: '100%',
        minHeight: '100px'
      }}
    />
  );
};

export default Terminal;<|MERGE_RESOLUTION|>--- conflicted
+++ resolved
@@ -149,15 +149,16 @@
     // Base terminal configuration shared by all platforms
     const baseTerminalConfig = {
       fontFamily,
+      fontSize,
       lineHeight: 1.2,
       cursorBlink,
       allowTransparency: false,
+      convertEol,
+      scrollback,
       tabStopWidth,
       windowsMode: false,
       allowProposedApi: true,
-<<<<<<< HEAD
-      macOptionIsMeta: true
-=======
+      macOptionIsMeta: true,
       convertEol, // Required for proper line ending handling
       fastScrollModifier: 'shift' as const
     };
@@ -184,7 +185,6 @@
     const term = new XTerm({
       ...terminalConfig,
       theme: getTerminalTheme(theme)
->>>>>>> 8182021b
     });
 
     // Load addons for enhanced functionality
